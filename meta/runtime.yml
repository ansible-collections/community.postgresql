---
requires_ansible: '>=2.9.10'
action_groups:
  all:
    - postgresql_copy
    - postgresql_db
    - postgresql_ext
    - postgresql_idx
    - postgresql_info
    - postgresql_membership
    - postgresql_owner
    - postgresql_pg_hba
    - postgresql_ping
    - postgresql_privs
    - postgresql_publication
    - postgresql_query
    - postgresql_schema
    - postgresql_script
    - postgresql_sequence
    - postgresql_set
    - postgresql_slot
    - postgresql_subscription
    - postgresql_table
    - postgresql_tablespace
    - postgresql_user
    - postgresql_user_obj_stat_info
plugin_routing:
  modules:
    postgresql_lang:
      tombstone:
        removal_version: 4.0.0
<<<<<<< HEAD
        warning_text: Use community.postgresql.postgresql_ext instead.
=======
        warning_text: Use postgresql_ext instead.
    postgresql_set:
      deprecation:
        removal_version: 5.0.0
        warning_text: Use postgresql_alter_system instead.
>>>>>>> 954f2a9a
<|MERGE_RESOLUTION|>--- conflicted
+++ resolved
@@ -29,12 +29,8 @@
     postgresql_lang:
       tombstone:
         removal_version: 4.0.0
-<<<<<<< HEAD
         warning_text: Use community.postgresql.postgresql_ext instead.
-=======
-        warning_text: Use postgresql_ext instead.
     postgresql_set:
       deprecation:
         removal_version: 5.0.0
-        warning_text: Use postgresql_alter_system instead.
->>>>>>> 954f2a9a
+        warning_text: Use postgresql_alter_system instead.