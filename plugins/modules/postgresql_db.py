--- conflicted
+++ resolved
@@ -320,7 +320,6 @@
 def db_dropconns(cursor, db):
     if cursor.connection.server_version >= 90200:
         """ Drop DB connections in Postgres 9.2 and above """
-<<<<<<< HEAD
         query_terminate = ("SELECT pg_terminate_backend(pg_stat_activity.pid) FROM pg_stat_activity"
                            "WHERE pg_stat_activity.datname=%(db)s AND pid <> pg_backend_pid()")
     else:
@@ -333,14 +332,6 @@
     else:
         query = ("DROP DATABASE %(db)s  WITH (FORCE)")
 
-=======
-        query = ("SELECT pg_terminate_backend(pg_stat_activity.pid) FROM pg_stat_activity "
-                 "WHERE pg_stat_activity.datname=%(db)s AND pid <> pg_backend_pid()")
-    else:
-        """ Drop DB connections in Postgres 9.1 and below """
-        query = ("SELECT pg_terminate_backend(pg_stat_activity.procpid) FROM pg_stat_activity "
-                 "WHERE pg_stat_activity.datname=%(db)s AND procpid <> pg_backend_pid()")
->>>>>>> 674a6174
     cursor.execute(query, {'db': db})
 
 
